--- conflicted
+++ resolved
@@ -68,14 +68,11 @@
             Column("name", String),
             # User ID in keycloak
             Column("user_id", String, index=True, nullable=False),
-<<<<<<< HEAD
             Column("user_login", String),
-=======
             # Is the user active in keycloak ? True by defulat, because
             # to create an apikey, the user must be authenticated to keycloak.
             Column("user_active", Boolean, default=True),
             # Is the apikey active = not revoked manually ?
->>>>>>> b99cd3b1
             Column("is_active", Boolean, default=True),
             Column("never_expire", Boolean, default=False),
             Column("expiration_date", DateTime),
@@ -217,11 +214,8 @@
                 select(
                     t.c[
                         "user_id",
-<<<<<<< HEAD
                         "user_login",
-=======
                         "user_active",
->>>>>>> b99cd3b1
                         "is_active",
                         "iam_roles",
                         "config",
