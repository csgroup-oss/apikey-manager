# Copyright 2023-2024, CS GROUP - France, https://www.csgroup.eu/
#
# This file is part of APIKeyManager project
#     https://gitlab.si.c-s.fr/space_applications/apikeymanager/
#
# Licensed under the Apache License, Version 2.0 (the "License");
# you may not use this file except in compliance with the License.
# You may obtain a copy of the License at
#
#     http://www.apache.org/licenses/LICENSE-2.0
#
# Unless required by applicable law or agreed to in writing, software
# distributed under the License is distributed on an "AS IS" BASIS,
# WITHOUT WARRANTIES OR CONDITIONS OF ANY KIND, either express or implied.
# See the License for the specific language governing permissions and
# limitations under the License.

from .auth_controller import router as auth_router
<<<<<<< HEAD
from .check_controller import router as check_router
from .health_controller import router as health_router

__all__ = [auth_router, health_router, check_router]
=======
from .example_controller import router as example_router
from .health_controller import router as health_router

__all__ = [auth_router, health_router, example_router]
>>>>>>> 6f8006ff
<|MERGE_RESOLUTION|>--- conflicted
+++ resolved
@@ -16,14 +16,7 @@
 # limitations under the License.
 
 from .auth_controller import router as auth_router
-<<<<<<< HEAD
-from .check_controller import router as check_router
-from .health_controller import router as health_router
-
-__all__ = [auth_router, health_router, check_router]
-=======
 from .example_controller import router as example_router
 from .health_controller import router as health_router
 
-__all__ = [auth_router, health_router, example_router]
->>>>>>> 6f8006ff
+__all__ = [auth_router, health_router, example_router]