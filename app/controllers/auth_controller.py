--- conflicted
+++ resolved
@@ -215,11 +215,8 @@
 class UsageLog(BaseModel):
     api_key: str | None = None
     name: str
-<<<<<<< HEAD
     user_login: str
-=======
     user_active: bool
->>>>>>> 88fe3c85
     is_active: bool
     never_expire: bool
     expiration_date: datetime
@@ -248,8 +245,8 @@
         UsageLog(
             api_key=row[0],
             name=row[1],
-<<<<<<< HEAD
             user_login=row[3],
+            user_active=row[4],
             is_active=row[5],
             never_expire=row[6],
             expiration_date=row[7],
@@ -259,18 +256,6 @@
             iam_roles=row[11],
             config=row[12],
             allowed_referers=row[13],
-=======
-            user_active=row[3],
-            is_active=row[4],
-            never_expire=row[5],
-            expiration_date=row[6],
-            latest_query_date=row[7],
-            total_queries=row[8],
-            latest_sync_date=row[9],
-            iam_roles=row[10],
-            config=row[11],
-            allowed_referers=row[12],
->>>>>>> 88fe3c85
         )
         for row in apikey_crud.get_usage_stats(auth_info.user_id)
     ]
