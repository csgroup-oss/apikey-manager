# Copyright 2023-2024, CS GROUP - France, https://www.csgroup.eu/
#
# This file is part of APIKeyManager project
#     https://github.com/csgroup-oss/apikey-manager/
#
# Licensed under the Apache License, Version 2.0 (the "License");
# you may not use this file except in compliance with the License.
# You may obtain a copy of the License at
#
#     http://www.apache.org/licenses/LICENSE-2.0
#
# Unless required by applicable law or agreed to in writing, software
# distributed under the License is distributed on an "AS IS" BASIS,
# WITHOUT WARRANTIES OR CONDITIONS OF ANY KIND, either express or implied.
# See the License for the specific language governing permissions and
# limitations under the License.

apiVersion: v2
name: apikeymanager
description: Helm chart for APIKeyManager

# A chart can be either an 'application' or a 'library' chart.
#
# Application charts are a collection of templates that can be packaged into versioned archives
# to be deployed.
#
# Library charts provide useful utilities or functions for the chart developer. They're included as
# a dependency of application charts to inject those utilities and functions into the rendering
# pipeline. Library charts do not define any templates and therefore cannot be deployed.
type: application

# This is the chart version. This version number should be incremented each time you make changes
# to the chart and its templates, including the app version.
# Versions are expected to follow Semantic Versioning (https://semver.org/)
<<<<<<< HEAD
version: {{CHART_VERSION}}
=======
version: 0.1.0-dev1.g3b1c564
>>>>>>> 5eb21bda

# This is the version number of the application being deployed. This version number should be
# incremented each time you make changes to the application. Versions are not expected to
# follow Semantic Versioning. They should reflect the version the application is using.
# It is recommended to use it with quotes.
<<<<<<< HEAD
appVersion: {{APP_VERSION}}
=======
appVersion: 0.1.dev1+g3b1c564
>>>>>>> 5eb21bda

maintainers:
  - name: CS GROUP
    url: https://github.com/csgroup-oss/apikey-manager<|MERGE_RESOLUTION|>--- conflicted
+++ resolved
@@ -32,21 +32,13 @@
 # This is the chart version. This version number should be incremented each time you make changes
 # to the chart and its templates, including the app version.
 # Versions are expected to follow Semantic Versioning (https://semver.org/)
-<<<<<<< HEAD
-version: {{CHART_VERSION}}
-=======
 version: 0.1.0-dev1.g3b1c564
->>>>>>> 5eb21bda
 
 # This is the version number of the application being deployed. This version number should be
 # incremented each time you make changes to the application. Versions are not expected to
 # follow Semantic Versioning. They should reflect the version the application is using.
 # It is recommended to use it with quotes.
-<<<<<<< HEAD
-appVersion: {{APP_VERSION}}
-=======
 appVersion: 0.1.dev1+g3b1c564
->>>>>>> 5eb21bda
 
 maintainers:
   - name: CS GROUP
