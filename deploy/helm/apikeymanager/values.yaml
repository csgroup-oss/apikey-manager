--- conflicted
+++ resolved
@@ -45,7 +45,6 @@
   keycloak_sync_freq: 300
   # -- Show technical endoints (health)
   show_technical_endpoints: false
-<<<<<<< HEAD
   # -- If False (default): use the OpenIdConnect authentication. If True: use the authlib OAuth authentication instead.
   use_authlib_oauth: false
   # -- Description displayed in the swagger front page
@@ -58,8 +57,6 @@
   contact_email: "support@csgroup.space"
   # -- The URL where the OpenAPI schema will be served from
   openapi_url: "/openapi.json"
-=======
->>>>>>> 5eb21bda
 
 # -- 
 fullnameOverride: ""
@@ -70,11 +67,7 @@
   # -- Image repository
   repository: ghcr.io/csgroup-oss/apikey-manager
   # -- Image tag
-<<<<<<< HEAD
-  tag: latest
-=======
   tag: 99.98
->>>>>>> 5eb21bda
 
 imagePullSecrets:
   # -- Image pull secrets
